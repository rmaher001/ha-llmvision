{
    "domain": "llmvision",
    "name": "LLM Vision",
    "codeowners": ["@valentinfrlch"],
    "config_flow": true,
    "documentation": "https://github.com/valentinfrlch/ha-llmvision",
    "iot_class": "cloud_polling",
    "issue_tracker": "https://github.com/valentinfrlch/ha-llmvision/issues",
<<<<<<< HEAD
    "requirements": ["boto3", "aiosqlite", "tenacity"],
    "version": "1.4.3"
=======
    "requirements": ["boto3", "aiosqlite"],
    "version": "1.5.0"
>>>>>>> 756568bd
}<|MERGE_RESOLUTION|>--- conflicted
+++ resolved
@@ -6,11 +6,6 @@
     "documentation": "https://github.com/valentinfrlch/ha-llmvision",
     "iot_class": "cloud_polling",
     "issue_tracker": "https://github.com/valentinfrlch/ha-llmvision/issues",
-<<<<<<< HEAD
     "requirements": ["boto3", "aiosqlite", "tenacity"],
-    "version": "1.4.3"
-=======
-    "requirements": ["boto3", "aiosqlite"],
     "version": "1.5.0"
->>>>>>> 756568bd
 }