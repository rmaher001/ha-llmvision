--- conflicted
+++ resolved
@@ -295,7 +295,7 @@
         start = dt_util.now()
         call = ServiceCallData(data_call).get_service_call_data()
         call.message = "The attached images are frames from a video. " + call.message
-<<<<<<< HEAD
+        
         request = Request(hass,
                           message=call.message,
                           max_tokens=call.max_tokens,
@@ -307,27 +307,12 @@
                                              max_frames=call.max_frames,
                                              target_width=call.target_width,
                                              include_filename=call.include_filename,
-                                             expose_images=call.expose_images
+                                             expose_images=call.expose_images,
+                                             frigate_retry_attempts=call.frigate_retry_attempts,
+                                             frigate_retry_seconds=call.frigate_retry_seconds
                                              )
         response = await request.call(call)
-=======
-        client = RequestHandler(hass,
-                                message=call.message,
-                                max_tokens=call.max_tokens,
-                                temperature=call.temperature,
-                                detail=call.detail)
-        processor = MediaProcessor(hass, client)
-        client = await processor.add_videos(video_paths=call.video_paths,
-                                            event_ids=call.event_id,
-                                            max_frames=call.max_frames,
-                                            target_width=call.target_width,
-                                            include_filename=call.include_filename,
-                                            expose_images=call.expose_images,
-                                            frigate_retry_attempts=call.frigate_retry_attempts,
-                                            frigate_retry_seconds=call.frigate_retry_seconds
-                                            )
-        response = await client.make_request(call)
->>>>>>> d7335e04
+
         await _remember(hass, call, start, response)
         return response
 
