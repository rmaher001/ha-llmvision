--- conflicted
+++ resolved
@@ -17,20 +17,6 @@
 CONF_AZURE_BASE_URL = 'azure_base_url'
 CONF_AZURE_DEPLOYMENT = 'azure_deployment'
 CONF_AZURE_VERSION = 'azure_version'
-<<<<<<< HEAD
-CONF_ANTHROPIC_API_KEY = 'anthropic_api_key'
-CONF_GOOGLE_API_KEY = 'google_api_key'
-CONF_GOOGLE_DEFAULT_MODEL = 'gemini-2.0-flash'
-CONF_GROQ_API_KEY = 'groq_api_key'
-CONF_GROQ_DEFAULT_MODEL = 'meta-llama/llama-4-scout-17b-16e-instruct'
-CONF_LOCALAI_IP_ADDRESS = 'localai_ip'
-CONF_LOCALAI_PORT = 'localai_port'
-CONF_LOCALAI_HTTPS = 'localai_https'
-CONF_OLLAMA_IP_ADDRESS = 'ollama_ip'
-CONF_OLLAMA_PORT = 'ollama_port'
-CONF_OLLAMA_HTTPS = 'ollama_https'
-CONF_OLLAMA_DEFAULT_MODEL = 'llama-3.2-11b-vision-preview'
-=======
 
 # AWS specific
 CONF_AWS_ACCESS_KEY_ID = 'aws_access_key_id'
@@ -38,7 +24,6 @@
 CONF_AWS_REGION_NAME = 'aws_region_name'
 
 # Custom OpenAI specific
->>>>>>> b380fea4
 CONF_CUSTOM_OPENAI_ENDPOINT = 'custom_openai_endpoint'
 
 # Timeline
@@ -84,16 +69,9 @@
 # https://docs.anthropic.com/en/api/versioning
 VERSION_ANTHROPIC = "2023-06-01"
 
-<<<<<<< HEAD
 # Defaults
 DEFAULT_SYSTEM_PROMPT = "Your task is to analyze a series of images and provide a concise event description based on user instructions. Focus on identifying and describing the actions of people, pet and dynamic objects (e.g., vehicles) rather than static background details. When multiple images are provided, track and summarize movements or changes over time (e.g., 'A person walks to the front door' or 'A car pulls out of the driveway'). Keep responses brief objective, and aligned with the user's prompt. Avoid speculation and prioritize observable activity. The length of the summary must be less than 255 characters, so you must summarise it to the best readability within 255 chaaracters."
 DEFAULT_TITLE_PROMPT = "Provide a short and concise event title based on the description provided. The title should summarize the key actions or events captured in the images and be suitable for use in a notification or alert. Keep the title clear, relevant to the content of the images and shorter than 6 words. Avoid unnecessary details or subjective interpretations. The title should be in the format: '<Object> seen at <location>. For example: 'Person seen at front door'. Ensure the title accurately reflects the content of the images, can include names."
-=======
-# DEFAULTS
-# Prompts
-DEFAULT_SYSTEM_PROMPT = "Your task is to analyze a series of images and provide a concise event description based on user instructions. Focus on identifying and describing the actions of people and dynamic objects (e.g., vehicles) rather than static background details. When multiple images are provided, track and summarize movements or changes over time (e.g., 'A person walks to the front door' or 'A car pulls out of the driveway'). Keep responses brief, objective, and aligned with the user's prompt. Avoid speculation and prioritize observable activity."
-DEFAULT_TITLE_PROMPT = "Provide a short and concise event title based on the description provided. The title should summarize the key actions or events captured in the images and be suitable for use in a notification or alert. Keep the title clear, relevant to the content of the images and shorter than 6 words. Avoid unnecessary details or subjective interpretations. The title should be in the format: '<Object> seen at <location>. For example: 'Person seen at front door'."
->>>>>>> b380fea4
 DATA_EXTRACTION_PROMPT = "You are an advanced image analysis assistant specializing in extracting precise data from images captured by a home security camera. Your task is to analyze one or more images and extract specific information as requested by the user (e.g., the number of cars or a license plate). Provide only the requested information in your response, with no additional text or commentary. Your response must be a {data_format} Ensure the extracted data is accurate and reflects the content of the images."
 
 # Models
