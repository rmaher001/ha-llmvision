--- conflicted
+++ resolved
@@ -1,10 +1,7 @@
-<<<<<<< HEAD
 # Fix Group and Channel to First Camera Entity, user edits - DONE
 # Add time to notificaion title or message, with user choose between 12/24h - DONE
 # Take snapshot of triggered camera entity if using multiple cameras (? help needed)
-=======
 # Snooze blueprint or notifications
->>>>>>> aa3778d3
 blueprint:
   name: AI Event Summary (v1.4.4)
   author: valentinfrlch
@@ -202,24 +199,15 @@
                   value: 'at {{ now().strftime("%H:%M") }}'
         file_path:
           name: File Path - To send snapshot in Dynamic Mode with Snapshot Preview Mode
-<<<<<<< HEAD
           description: "The file path to store the most current snapshot for the FIRST camera if using multiple camera entities. You can specifiy a custom location as well.\n\nDefaults
             to `Media Folder - Secured` that references **/media/snapshots/<CAMERA_NAME>/last_motion.jpg** \n\n Try the `Public Folder - Unsecured` option that references **/config/www/snapshots/{{ camera_file_path }}/last_motion.jpg** if you are having issues ***Note that this is unsecured and exposes the images to the web.***"
           default: '/media/snapshots/{{ camera_file_path }}/last_motion.jpg'
-=======
-          description: "The file path to store the most current snapshot for the FIRST camera if using multiple camera entities.\n\nDefaults
-            to `Media Folder - Secured` that references **/media/snapshots/<CAMERA_NAME>/last_motion.jpg** \n\n Try the `Public Folder - Unsecured` option that references **/config/www/snapshots/{{ camera_file_path }}/last_motion.jpg** if you are having issues ***Note that this is unsecured and exposes the images to the web.***"
-          default: Media Folder - Secured
->>>>>>> aa3778d3
           selector:
             select:
               options:
                 - label: Media Folder - Secured
-<<<<<<< HEAD
                   value: '/media/snapshots/{{ camera_file_path }}/last_motion.jpg'
-=======
-                  value: /media/snapshots/{{ camera_file_path }}/last_motion.jpg
->>>>>>> aa3778d3
+
                 - label: Public Folder - Unsecured
                   value: '/config/www/snapshots/{{ camera_file_path }}/last_motion.jpg'
               custom_value: true
@@ -481,10 +469,7 @@
   file_path: !input file_path
   snapshot_access_file_path: '{{ file_path | replace(''/config/www'',
     ''/local'') | replace(''/media'', ''/media/local'') }}'
-<<<<<<< HEAD
   notification_time: !input notification_time
-=======
->>>>>>> aa3778d3
 
 max_exceeded: silent
 mode: single
