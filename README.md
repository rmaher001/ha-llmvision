# GPT-4 Vision for Home Assistant
<p align=center>
<img src=https://img.shields.io/badge/HACS-Custom-orange.svg?style=for-the-badg>
<img src=https://img.shields.io/badge/version-0.3.0-blue>
<a href="https://github.com/valentinfrlch/ha-gpt4vision/issues">
      <img alt="Issues" src="https://img.shields.io/github/issues/valentinfrlch/ha-gpt4vision?color=0088ff" />
    </a>
    <p align=center style="font-weight:bold">
      Image Analyzer for Home Assistant using GPT-4o.
    </p>
</p>

  <p align="center">
    <a href="#features">🌟 Features </a>
    ·
    <a href="#resources">📖 Resources</a>
    ·
    <a href="#installation">⬇️ Installation</a>
    ·
    <a href="#service-call-and-usage">▶️ Usage</a>
    ·
    <a href="#how-to-report-a-bug-or-request-a-feature">🪲 How to report Bugs</a>
    
  </p>

**ha-gpt4vision** creates the `gpt4vision.image_analyzer` service in Home Assistant.
This service sends an image to an AI provider and returns the output as a response variable for easy use in automations.
Supported providers are OpenAI and [LocalAI](https://github.com/mudler/LocalAI).

## Features
<<<<<<< HEAD
- Multimodal conversation with AI models
- Compatible with both OpenAI's API and [LocalAI](https://github.com/mudler/LocalAI)
- Images can be downscaled for faster processing
- Can be installed and updated through HACS and can be set up in the Home Assistant UI

## Resources
Check the [wiki](https://github.com/valentinfrlch/ha-gpt4vision/wiki/Usage-Examples) for examples on how you can integrate gpt4vision into your Home Assistant or join the [discussion](https://community.home-assistant.io/t/gpt-4o-vision-capabilities-in-home-assistant/729241) in the Home Assistant Community.

## API key
> [!IMPORTANT]  
> If you're planning on using **OpenAI's API** you'll **need an API key**. You must obtain a valid OpenAI key from [here](https://platform.openai.com/api-keys).

A pricing calculator is available here: [https://openai.com/api/pricing/](https://openai.com/api/pricing/).
=======
- Service returns the model's output as response variable. This makes the service more accessible for automations. See examples below for usage.
- To reduce the cost of the API call, images can be downscaled to a target width.
- The default model, GPT-4o, is cheaper and faster than GPT-4-turbo.
  - Any model capable of vision can be used. For available models check this page: [https://platform.openai.com/docs/models](https://platform.openai.com/docs/models).
- This custom component can be installed through HACS and can be set up in the Home Assistant UI.

## API key
> [!IMPORTANT]  
> **This service needs a valid API key**. You must obtain a valid OpenAI key from [here](https://platform.openai.com/api-keys).
> A pricing calculator is available here: [https://openai.com/api/pricing/](https://openai.com/api/pricing/).
>>>>>>> b8bf7c0c


# Installation
### Installation via HACS (recommended)
1. Add this repository's url (https://github.com/valentinfrlch/ha-gpt4vision) to HACS under custom repositories.
2. Install through HACS
3. Restart Home Assistant
4. Search for `GPT-4 Vision` in Home Assistant Settings/Devices & services
5. Select wheter you want to use OpenAI or your own LocalAI server for processesing
   - For OpenAI's API provide your API key
   - For LocalAI enter your IP address and port of your LocalAI server

### Manual Installation
1. Download and copy the **gpt4vision** folder into your **custom_components** folder.
2. Add integration in Home Assistant Settings/Devices & services
3. Provide your API key or IP address and port of your LocalAI server

## Service call and usage
After restarting, the gpt4vision.image_analyzer service will be available. You can test it in the developer tools section in home assistant.
To get GPT's analysis of a local image, use the following service call.

```yaml
service: gpt4vision.image_analyzer
data:
  max_tokens: 100
  message: Describe what you see
  image_file: |-
    /config/www/tmp/example.jpg
    /config/www/tmp/example2.jpg
  provider: LocalAI
  model: gpt-4o
  target_width: 1280
```
The parameters `message`, `max_tokens`, `image_file` and `provider` are required. You can send multiple images per service call. Note that each path must be on a new line and that sending multiple images may require higher `max_tokens` values for accurate results.

Optionally, the `model` and `target_width` properties can be set. For available models check these pages: [OpenAI](https://platform.openai.com/docs/models) and [LocalAI](https://localai.io/models/).


<<<<<<< HEAD

## How to report a bug or request a feature
> [!NOTE]
> **Bugs:** If you encounter any bugs and have followed the instructions carefully, feel free to file a bug report.  
> **Feature Requests:** If you have an idea for a feature, create a feature request.
=======
```
service: gpt4vision.image_analyzer
data:
  max_tokens: 100
  model: gpt-4o
  target_width: 1280
  image_file: '/config/www/tmp/garage.jpg'
  message: >-
    What is the person doing? Does anything look suspicious? Answer only with
    "yes" or "no".
```
## Issues
> [!NOTE]
> **Bugs:** If you encounter any bugs and have read the docs carefully, feel free to file a bug report.  
> **Feature Requests:** If you have an idea for a feature, file a feature request.
>>>>>>> b8bf7c0c
<|MERGE_RESOLUTION|>--- conflicted
+++ resolved
@@ -28,7 +28,6 @@
 Supported providers are OpenAI and [LocalAI](https://github.com/mudler/LocalAI).
 
 ## Features
-<<<<<<< HEAD
 - Multimodal conversation with AI models
 - Compatible with both OpenAI's API and [LocalAI](https://github.com/mudler/LocalAI)
 - Images can be downscaled for faster processing
@@ -42,18 +41,6 @@
 > If you're planning on using **OpenAI's API** you'll **need an API key**. You must obtain a valid OpenAI key from [here](https://platform.openai.com/api-keys).
 
 A pricing calculator is available here: [https://openai.com/api/pricing/](https://openai.com/api/pricing/).
-=======
-- Service returns the model's output as response variable. This makes the service more accessible for automations. See examples below for usage.
-- To reduce the cost of the API call, images can be downscaled to a target width.
-- The default model, GPT-4o, is cheaper and faster than GPT-4-turbo.
-  - Any model capable of vision can be used. For available models check this page: [https://platform.openai.com/docs/models](https://platform.openai.com/docs/models).
-- This custom component can be installed through HACS and can be set up in the Home Assistant UI.
-
-## API key
-> [!IMPORTANT]  
-> **This service needs a valid API key**. You must obtain a valid OpenAI key from [here](https://platform.openai.com/api-keys).
-> A pricing calculator is available here: [https://openai.com/api/pricing/](https://openai.com/api/pricing/).
->>>>>>> b8bf7c0c
 
 
 # Installation
@@ -91,27 +78,7 @@
 
 Optionally, the `model` and `target_width` properties can be set. For available models check these pages: [OpenAI](https://platform.openai.com/docs/models) and [LocalAI](https://localai.io/models/).
 
-
-<<<<<<< HEAD
-
 ## How to report a bug or request a feature
 > [!NOTE]
 > **Bugs:** If you encounter any bugs and have followed the instructions carefully, feel free to file a bug report.  
-> **Feature Requests:** If you have an idea for a feature, create a feature request.
-=======
-```
-service: gpt4vision.image_analyzer
-data:
-  max_tokens: 100
-  model: gpt-4o
-  target_width: 1280
-  image_file: '/config/www/tmp/garage.jpg'
-  message: >-
-    What is the person doing? Does anything look suspicious? Answer only with
-    "yes" or "no".
-```
-## Issues
-> [!NOTE]
-> **Bugs:** If you encounter any bugs and have read the docs carefully, feel free to file a bug report.  
-> **Feature Requests:** If you have an idea for a feature, file a feature request.
->>>>>>> b8bf7c0c
+> **Feature Requests:** If you have an idea for a feature, create a feature request.